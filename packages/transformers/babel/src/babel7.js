// @flow

import type {MutableAsset, AST, PluginOptions} from '@parcel/types';

import invariant from 'assert';
import {relativeUrl} from '@parcel/utils';

import {BABEL_RANGE} from './constants';
import packageJson from '../package.json';

const transformerVersion: mixed = packageJson.version;
invariant(typeof transformerVersion === 'string');

export default async function babel7(
  asset: MutableAsset,
  options: PluginOptions,
  babelOptions: any,
  additionalPlugins: Array<any> = [],
): Promise<?AST> {
  // If this is an internally generated config, use our internal @babel/core,
  // otherwise require a local version from the package we're compiling.
  let babel = babelOptions.internal
    ? require('@babel/core')
    : await options.packageManager.require('@babel/core', asset.filePath, {
        range: BABEL_RANGE,
      });

  let sourceFilename: string = relativeUrl(options.projectRoot, asset.filePath);

  let config = {
    ...babelOptions.config,
    plugins: additionalPlugins.concat(babelOptions.config.plugins),
    code: false,
    ast: true,
    filename: asset.filePath,
    babelrc: false,
    configFile: false,
    parserOpts: {
      ...babelOptions.config.parserOpts,
      sourceFilename,
      allowReturnOutsideFunction: true,
      strictMode: false,
      sourceType: 'module',
      plugins: ['dynamicImport'],
    },
    caller: {
      name: 'parcel',
      version: transformerVersion,
      targets: JSON.stringify(babelOptions.targets),
    },
  };

  let ast = await asset.getAST();
  let code = await asset.getCode();

  let res;
  if (ast) {
    res = babel.transformFromAstSync(ast.program, code, config);
  } else {
    res = babel.transformSync(code, config);
  }

  if (res.ast) {
    asset.setAST({
      type: 'babel',
      version: '7.0.0',
<<<<<<< HEAD
      program: res.ast
    });
=======
      program: res.ast,
      isDirty: true,
    };
>>>>>>> 870013ca
  }
}<|MERGE_RESOLUTION|>--- conflicted
+++ resolved
@@ -64,13 +64,7 @@
     asset.setAST({
       type: 'babel',
       version: '7.0.0',
-<<<<<<< HEAD
-      program: res.ast
+      program: res.ast,
     });
-=======
-      program: res.ast,
-      isDirty: true,
-    };
->>>>>>> 870013ca
   }
 }