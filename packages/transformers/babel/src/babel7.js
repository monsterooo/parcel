--- conflicted
+++ resolved
@@ -1,9 +1,9 @@
 // @flow
 
 import type {MutableAsset, AST, PluginOptions} from '@parcel/types';
-import * as bundledBabelCore from '@babel/core';
 
 import invariant from 'assert';
+import * as bundledBabelCore from '@babel/core';
 
 import {BABEL_RANGE} from './constants';
 import packageJson from '../package.json';
@@ -20,15 +20,10 @@
   // If this is an internally generated config, use our internal @babel/core,
   // otherwise require a local version from the package we're compiling.
   let babel = babelOptions.internal
-<<<<<<< HEAD
     ? bundledBabelCore
-    : await options.packageManager.require('@babel/core', asset.filePath);
-=======
-    ? require('@babel/core')
     : await options.packageManager.require('@babel/core', asset.filePath, {
         range: BABEL_RANGE,
       });
->>>>>>> 2303b098
 
   let config = {
     ...babelOptions.config,
