--- conflicted
+++ resolved
@@ -45,10 +45,7 @@
     };
   },
 
-<<<<<<< HEAD
   async transform({asset}) {
-=======
-  transform({asset}) {
     // Normalize the asset's environment so that properties that only affect JS don't cause CSS to be duplicated.
     // For example, with ESModule and CommonJS targets, only a single shared CSS bundle should be produced.
     asset.setEnvironment({
@@ -65,8 +62,6 @@
       asset.isSplittable = true;
     }
 
-    let ast = asset.ast;
->>>>>>> 870013ca
     // Check for `hasDependencies` being false here as well, as it's possible
     // another transformer (such as PostCSSTransformer) has already parsed an
     // ast and CSSTransformer's parse was never called.
@@ -130,32 +125,7 @@
         rule.remove();
         // }
       }
-<<<<<<< HEAD
-
-      // If this came from an inline <style> tag, don't inline the imported file. Replace with the correct URL instead.
-      // TODO: run CSSPackager on inline style tags.
-      // let inlineHTML =
-      //   this.options.rendition && this.options.rendition.inlineHTML;
-      // if (inlineHTML) {
-      //   name.value = asset.addURLDependency(dep, {loc: rule.source.start});
-      //   rule.params = params.toString();
-      // } else {
-      media = valueParser.stringify(media).trim();
-      let dep = {
-        moduleSpecifier,
-        loc: rule.source.start,
-        meta: {
-          media
-        }
-      };
-      asset.addDependency(dep);
-      rule.remove();
-      // }
-
       isDirty = true;
-=======
-      ast.isDirty = true;
->>>>>>> 870013ca
     });
 
     ast.program.walkDecls(decl => {
@@ -170,16 +140,11 @@
             node.nodes.length > 0 &&
             !node.nodes[0].value.startsWith('#') // IE's `behavior: url(#default#VML)`
           ) {
-<<<<<<< HEAD
             let url = asset.addURLDependency(node.nodes[0].value, {
-              loc: decl.source.start
-=======
-            node.nodes[0].value = asset.addURLDependency(node.nodes[0].value, {
               loc: createDependencyLocation(
                 decl.source.start,
                 node.nodes[0].value,
               ),
->>>>>>> 870013ca
             });
             isDeclDirty = node.nodes[0].value !== url;
             node.nodes[0].value = url;
@@ -200,7 +165,6 @@
     return [asset];
   },
 
-<<<<<<< HEAD
   generate({ast}) {
     let root = ast.program;
 
@@ -221,21 +185,12 @@
       };
 
       root.each((node, index) => convert(root, node, index));
-=======
-  async generate({asset}) {
-    let code;
-    if (!asset.ast || !asset.ast.isDirty) {
-      code = await asset.getCode();
-    } else {
-      code = '';
-      postcss.stringify(asset.ast.program, c => {
-        code += c;
-      });
->>>>>>> 870013ca
     }
 
     let code = '';
-    postcss.stringify(root, c => (code += c));
+    postcss.stringify(root, c => {
+      code += c;
+    });
 
     return {
       code,
