--- conflicted
+++ resolved
@@ -49,13 +49,8 @@
 
 export type ResolvedParcelConfigFile = {|
   ...ParcelConfigFile,
-<<<<<<< HEAD
-  filePath: FilePath,
-  resolveFrom?: FilePath,
-=======
   +filePath: FilePath,
   +resolveFrom?: FilePath,
->>>>>>> 2303b098
 |};
 
 export type Engines = {
@@ -67,15 +62,9 @@
 };
 
 export type TargetSourceMapOptions = {|
-<<<<<<< HEAD
-  sourceRoot?: string,
-  inline?: boolean,
-  inlineSources?: boolean,
-=======
   +sourceRoot?: string,
   +inline?: boolean,
   +inlineSources?: boolean,
->>>>>>> 2303b098
 |};
 
 export interface Target {
@@ -98,16 +87,6 @@
 
 export type OutputFormat = 'esmodule' | 'commonjs' | 'global';
 export type PackageTargetDescriptor = {|
-<<<<<<< HEAD
-  context?: EnvironmentContext,
-  engines?: Engines,
-  includeNodeModules?: boolean | Array<PackageName>,
-  outputFormat?: OutputFormat,
-  publicUrl?: string,
-  distDir?: FilePath,
-  sourceMap?: TargetSourceMapOptions,
-  isLibrary?: boolean,
-=======
   +context?: EnvironmentContext,
   +engines?: Engines,
   +includeNodeModules?:
@@ -121,22 +100,10 @@
   +isLibrary?: boolean,
   +minify?: boolean,
   +scopeHoist?: boolean,
->>>>>>> 2303b098
 |};
 
 export type TargetDescriptor = {|
   ...PackageTargetDescriptor,
-<<<<<<< HEAD
-  distDir: FilePath,
-|};
-
-export type EnvironmentOpts = {|
-  context?: EnvironmentContext,
-  engines?: Engines,
-  includeNodeModules?: boolean | Array<PackageName>,
-  outputFormat?: OutputFormat,
-  isLibrary?: boolean,
-=======
   +distDir: FilePath,
 |};
 
@@ -151,7 +118,6 @@
   +isLibrary?: boolean,
   +minify?: boolean,
   +scopeHoist?: boolean,
->>>>>>> 2303b098
 |};
 
 export type VersionMap = {
@@ -206,34 +172,6 @@
 export type BuildMode = 'development' | 'production' | string;
 
 export type InitialParcelOptions = {|
-<<<<<<< HEAD
-  entries?: FilePath | Array<FilePath>,
-  rootDir?: FilePath,
-  config?: ResolvedParcelConfigFile,
-  defaultConfig?: ResolvedParcelConfigFile,
-  env?: {[string]: string, ...},
-  targets?: ?(Array<string> | {+[string]: TargetDescriptor, ...}),
-
-  disableCache?: boolean,
-  cacheDir?: FilePath,
-  killWorkers?: boolean,
-  mode?: BuildMode,
-  minify?: boolean,
-  scopeHoist?: boolean,
-  sourceMaps?: boolean,
-  hot?: ServerOptions | false,
-  serve?: ServerOptions | false,
-  autoinstall?: boolean,
-  logLevel?: LogLevel,
-  profile?: boolean,
-  patchConsole?: boolean,
-
-  inputFS?: FileSystem,
-  outputFS?: FileSystem,
-  workerFarm?: WorkerFarm,
-  packageManager?: PackageManager,
-  defaultEngines?: Engines,
-=======
   +entries?: FilePath | Array<FilePath>,
   +rootDir?: FilePath,
   +config?: ResolvedParcelConfigFile,
@@ -262,7 +200,6 @@
   +workerFarm?: WorkerFarm,
   +packageManager?: PackageManager,
   +defaultEngines?: Engines,
->>>>>>> 2303b098
 
   // contentHash
   // throwErrors
@@ -287,17 +224,6 @@
 }
 
 export type ServerOptions = {|
-<<<<<<< HEAD
-  host?: string,
-  port: number,
-  https?: HTTPSOptions | boolean,
-  publicUrl?: string,
-|};
-
-export type HTTPSOptions = {|
-  cert: FilePath,
-  key: FilePath,
-=======
   +host?: string,
   +port: number,
   +https?: HTTPSOptions | boolean,
@@ -307,22 +233,10 @@
 export type HTTPSOptions = {|
   +cert: FilePath,
   +key: FilePath,
->>>>>>> 2303b098
 |};
 
 // Source locations are 1-based, meaning lines and columns start at 1
 export type SourceLocation = {|
-<<<<<<< HEAD
-  filePath: string,
-  start: {|
-    line: number,
-    column: number,
-  |},
-  end: {|
-    line: number,
-    column: number,
-  |},
-=======
   +filePath: string,
   +start: {|
     +line: number,
@@ -332,7 +246,6 @@
     +line: number,
     +column: number,
   |},
->>>>>>> 2303b098
 |};
 
 export type Meta = {
@@ -344,19 +257,6 @@
 export type Symbol = string;
 
 export type DependencyOptions = {|
-<<<<<<< HEAD
-  moduleSpecifier: ModuleSpecifier,
-  isAsync?: boolean,
-  isEntry?: boolean,
-  isOptional?: boolean,
-  isURL?: boolean,
-  isWeak?: ?boolean,
-  loc?: SourceLocation,
-  env?: EnvironmentOpts,
-  meta?: Meta,
-  target?: Target,
-  symbols?: Map<Symbol, Symbol>,
-=======
   +moduleSpecifier: ModuleSpecifier,
   +isAsync?: boolean,
   +isEntry?: boolean,
@@ -368,7 +268,6 @@
   +meta?: Meta,
   +target?: Target,
   +symbols?: Map<Symbol, Symbol>,
->>>>>>> 2303b098
 |};
 
 export interface Dependency {
@@ -391,13 +290,8 @@
 }
 
 export type File = {|
-<<<<<<< HEAD
-  filePath: FilePath,
-  hash?: string,
-=======
   +filePath: FilePath,
   +hash?: string,
->>>>>>> 2303b098
 |};
 
 export interface BaseAsset {
@@ -497,13 +391,8 @@
 |};
 
 export type GenerateOutput = {|
-<<<<<<< HEAD
-  code: string,
-  map?: ?SourceMap,
-=======
   +code: string,
   +map?: ?SourceMap,
->>>>>>> 2303b098
 |};
 
 export type Blob = string | Buffer | Readable;
@@ -642,15 +531,6 @@
   // If an entryAsset is provided, a bundle id, type, and environment will be
   // inferred from the entryAsset.
   | {|
-<<<<<<< HEAD
-      id?: string,
-      entryAsset: Asset,
-      target: Target,
-      isEntry?: ?boolean,
-      isInline?: ?boolean,
-      type?: ?string,
-      env?: ?Environment,
-=======
       +uniqueKey?: string,
       +entryAsset: Asset,
       +target: Target,
@@ -659,26 +539,10 @@
       +isSplittable?: ?boolean,
       +type?: ?string,
       +env?: ?Environment,
->>>>>>> 2303b098
     |}
   // If an entryAsset is not provided, a bundle id, type, and environment must
   // be provided.
   | {|
-<<<<<<< HEAD
-      id: string,
-      entryAsset?: Asset,
-      target: Target,
-      isEntry?: ?boolean,
-      isInline?: ?boolean,
-      type: string,
-      env: Environment,
-    |};
-
-export type SymbolResolution = {|
-  asset: Asset,
-  exportSymbol: Symbol | string,
-  symbol: void | Symbol,
-=======
       +uniqueKey: string,
       +entryAsset?: Asset,
       +target: Target,
@@ -693,7 +557,6 @@
   +asset: Asset,
   +exportSymbol: Symbol | string,
   +symbol: void | Symbol,
->>>>>>> 2303b098
 |};
 
 export interface Bundle {
@@ -754,15 +617,6 @@
 export interface BundleGraph {
   getBundles(): Array<Bundle>;
   getBundleGroupsContainingBundle(bundle: Bundle): Array<BundleGroup>;
-<<<<<<< HEAD
-  getBundleGroupsReferencedByBundle(
-    bundle: Bundle,
-  ): Array<{|
-    bundleGroup: BundleGroup,
-    dependency: Dependency,
-  |}>;
-=======
->>>>>>> 2303b098
   getBundlesInBundleGroup(bundleGroup: BundleGroup): Array<Bundle>;
   getChildBundles(bundle: Bundle): Array<Bundle>;
   getSiblingBundles(bundle: Bundle): Array<Bundle>;
@@ -784,18 +638,6 @@
 }
 
 export type BundleResult = {|
-<<<<<<< HEAD
-  contents: Blob,
-  ast?: AST,
-  map?: ?SourceMap,
-|};
-
-export type ResolveResult = {|
-  filePath?: FilePath,
-  isExcluded?: boolean,
-  sideEffects?: boolean,
-  code?: string,
-=======
   +contents: Blob,
   +ast?: AST,
   +map?: ?SourceMap,
@@ -806,7 +648,6 @@
   +isExcluded?: boolean,
   +sideEffects?: boolean,
   +code?: string,
->>>>>>> 2303b098
 |};
 
 export type Bundler = {|
@@ -832,17 +673,10 @@
 |};
 
 export type RuntimeAsset = {|
-<<<<<<< HEAD
-  filePath: FilePath,
-  code: string,
-  dependency?: Dependency,
-  isEntry?: boolean,
-=======
   +filePath: FilePath,
   +code: string,
   +dependency?: Dependency,
   +isEntry?: boolean,
->>>>>>> 2303b098
 |};
 
 export type Runtime = {|
@@ -909,46 +743,6 @@
 export type LogEvent = ProgressLogEvent | DiagnosticLogEvent | TextLogEvent;
 
 export type BuildStartEvent = {|
-<<<<<<< HEAD
-  type: 'buildStart',
-|};
-
-type WatchStartEvent = {|
-  type: 'watchStart',
-|};
-
-type WatchEndEvent = {|
-  type: 'watchEnd',
-|};
-
-type ResolvingProgressEvent = {|
-  type: 'buildProgress',
-  phase: 'resolving',
-  dependency: Dependency,
-|};
-
-type TransformingProgressEvent = {|
-  type: 'buildProgress',
-  phase: 'transforming',
-  filePath: FilePath,
-|};
-
-type BundlingProgressEvent = {|
-  type: 'buildProgress',
-  phase: 'bundling',
-|};
-
-type PackagingProgressEvent = {|
-  type: 'buildProgress',
-  phase: 'packaging',
-  bundle: NamedBundle,
-|};
-
-type OptimizingProgressEvent = {|
-  type: 'buildProgress',
-  phase: 'optimizing',
-  bundle: NamedBundle,
-=======
   +type: 'buildStart',
 |};
 
@@ -987,7 +781,6 @@
   +type: 'buildProgress',
   +phase: 'optimizing',
   +bundle: NamedBundle,
->>>>>>> 2303b098
 |};
 
 export type BuildProgressEvent =
@@ -998,17 +791,6 @@
   | OptimizingProgressEvent;
 
 export type BuildSuccessEvent = {|
-<<<<<<< HEAD
-  type: 'buildSuccess',
-  bundleGraph: BundleGraph,
-  buildTime: number,
-  changedAssets: Map<string, Asset>,
-|};
-
-export type BuildFailureEvent = {|
-  type: 'buildFailure',
-  diagnostics: Array<Diagnostic>,
-=======
   +type: 'buildSuccess',
   +bundleGraph: BundleGraph,
   +buildTime: number,
@@ -1018,19 +800,13 @@
 export type BuildFailureEvent = {|
   +type: 'buildFailure',
   +diagnostics: Array<Diagnostic>,
->>>>>>> 2303b098
 |};
 
 export type BuildEvent = BuildFailureEvent | BuildSuccessEvent;
 
 export type ValidationEvent = {|
-<<<<<<< HEAD
-  type: 'validation',
-  filePath: FilePath,
-=======
   +type: 'validation',
   +filePath: FilePath,
->>>>>>> 2303b098
 |};
 
 export type ReporterEvent =
