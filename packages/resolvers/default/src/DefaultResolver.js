--- conflicted
+++ resolved
@@ -210,14 +210,14 @@
         // $FlowFixMe - injected at runtime
         let res = require('pnpapi').resolveToUnqualified(
           moduleName,
-          path.join(process.cwd(), 'index.js')
+          path.join(process.cwd(), 'index.js'),
         );
 
         resolved = {
           moduleName,
           subPath,
           moduleDir: res,
-          filePath: path.join(res, subPath || '')
+          filePath: path.join(res, subPath || ''),
         };
       } catch (e) {
         // ignore
@@ -228,13 +228,8 @@
     if (resolved === undefined) {
       let [moduleName, subPath] = this.getModuleParts(filename);
       resolved = {
-<<<<<<< HEAD
         moduleName,
-        subPath
-=======
-        moduleName: parts[0],
-        subPath: parts[1],
->>>>>>> 92fd22f2
+        subPath,
       };
     }
 
@@ -679,7 +674,7 @@
 
     return [
       name.substring(0, splitOn),
-      name.substring(splitOn + 1) || undefined
+      name.substring(splitOn + 1) || undefined,
     ];
   }
 }